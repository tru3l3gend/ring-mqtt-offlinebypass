--- conflicted
+++ resolved
@@ -11,17 +11,10 @@
 
 Note that if you are unsure, it's not a major issue, but I may move your issue between the projects.
 
-<<<<<<< HEAD
-**Important note regarding camera support**  
-The ring-mqtt project does not magically turn Ring cameras into 24x7/continuous streaming CCTV cameras.  Ring cameras are designed to work with Ring cloud servers for on-demand streaming based on detected events (motion/ding) or active viewing.  While using ring-mqtt, all streaming still goes through Ring servers and is not local.  Attempting to use ring-mqtt to stream Ring cameras 24x7 is not a supported use case for this project and attempts to do so will almost certainly end in disappointment.  If you are attempting to use this project for continuous streaming don't bother opening a support case, it will be closed immediately.
-
-### !!!!PLEASE READ THIS FIRST!!!!! ###
-=======
 **!!!! Important note regarding camera support !!!!**    
 The ring-mqtt project does not magically turn Ring cameras into 24x7/continuous streaming CCTV cameras.  Ring cameras are designed to work with Ring cloud servers for on-demand streaming based on detected events (motion/ding) or interactive viewing.  Even when using ring-mqtt, all streaming still goes through Ring cloud servers and is not local.  Attempting to use this project for continuous streaming is not a supported use case and attempts to do so will almost certainly end in disappointment.  Any support cases opened for issues with continuous streaming (i.e. more than one streaming session back-to-back) will be closed as unsupported.
 
 ### !!!! PLEASE READ THIS FIRST !!!! ###
->>>>>>> db6e7185
 This is a community project and opening an issue indicates that you are prepared to interact as a community member.  Note that this does not mean that I expect you to be a developer or a super tech guru, but you must at least be willing to put some time and effort into helping me understand your environment, answer questions, provide logs, and do so in a reasonably timely manner.  In general I will do my best to help whenever I can, but I answer these issues on my own personal time and my effort to do so will largely be commensurate to the effort that you put in.  I'm sorry for being so blunt, but recently, the number of people that opened issues with a single sentence, or that open an issue and then never respond to any requests for additional information, has grown to the point that it really makes working on this project less than enjoyable, and that puts the entire project at risk.
 
 I don't want to discourage users from opening an issue if there is a problem, I promise that, if the appropriate effort is made, I will do my best to meet that effort, assuming available time.  Please remember that I am not associated with Ring in any way, other than the fact that I own some of their products, I can't help you solve problems with your Ring devices and I can't do anything about their limitations, I suffer with those limitations just like you do.  The goal of this project is simply to make it as easy as possible to integrate the features of Ring products the home automation platform of your choice.
