--- conflicted
+++ resolved
@@ -1,10 +1,6 @@
 {
   "name": "ring-mqtt",
-<<<<<<< HEAD
-  "version": "4.5.3",
-=======
   "version": "4.6.0",
->>>>>>> 6da4d509
   "description": "Ring to MQTT Bridge",
   "main": "ring-mqtt.js",
   "dependencies": {
@@ -13,13 +9,8 @@
     "express": "^4.17.1",
     "is-online": "^9.0.0",
     "mqtt": "^4.2.6",
-<<<<<<< HEAD
-    "ring-client-api": "^9.17.0",
-    "await-spawn": "^4.0.1"
-=======
     "ring-client-api": "^9.16.0",
     "pipe2jpeg": "^0.3.1"
->>>>>>> 6da4d509
   },
   "devDependencies": {
     "eslint": "^7.19.0"
