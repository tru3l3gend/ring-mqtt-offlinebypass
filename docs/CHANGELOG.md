--- conflicted
+++ resolved
@@ -1,9 +1,6 @@
-<<<<<<< HEAD
-=======
 ## v4.3.1
  - Add support for scheduled snapshot updates (see docs for details)
 
->>>>>>> 4e533465
 ## v4.3.0
  - Add support for sending snapshot images on camera motion events (must be explicitly enabled)
 
