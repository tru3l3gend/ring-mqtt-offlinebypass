<<<<<<< HEAD
## v4.2.0
- Add support for Zwave Range Extender info sensor data (thanks to @alexanv1)
- Make volume control support configurable
- Minor fix for running on 10.x Node versions
- Monitor legacy hass/status stopic for Home Assistant restarts
- Documentation cleanups

## v4.1.1
- Fix enabling panic buttons for Docker
- Fix branch feature when running Docker as unprivileged user

=======
>>>>>>> 793f3dac
## v4.1.0
- New Feature: Branches
  Simple testing of latest git repo versions from master or dev branch without updating addon.
- Use common image for addon and standalone Docker users
- Reduced Docker image size by ~65MB
- Fix issue with Docker image not being cleaned during upgrades/uninstall (unfortunately won't help for existing images, suggest existing users run "docker system prune" to remove old images)
- Web tweaks to work reasonably with both dark/light themes
- Minor fix for CO sensor to report correct manufacturer

## v4.0.4
- Minor fixes for smart lighting support
- Fix (hopefully) non-fatal resubscribe errors
- Fix a few typos in various devices
- Bump MQTT dependency to 4.2.1

## v4.0.3
- Fix for Smart Lighting motion sensor discovery bug introduced in 4.0

## v4.0.2
- Additional volume control fixes for base station and keypad
- Volume controls show up as lights due to limitations of MQTT component available but you change icons and labels in frontend.

## v4.0.1
- Fixes for various MQTT discovery issues
- Reintroduce manual options for MQTT broker settings (override automatic discovery)
- Minor fixes for Base Station volume and info sensor and Keypad volume

## v4.0.0
- Support for Home Assistant Device Registry
- Each device has an "info" sensor updated at least every 5 minutes. State is JSON data with values unique to each device type (battery level, tamper status, AC state, wireless strength, firmware info, serial number, etc)
- Support for monitoring alarm state
  - "Pending" state is equivalent to "entry delay"
  - "Triggered" state is any alarm
  - Detailed alarm state is available via info sensor to get detailed alarm state info:
    - 'entry-delay'
    - 'burglar-alarm'
    - 'fire-alarm'
    - 'co-alarm'
    - 'panic'
    - 'user-verified-burglar-alarm'
    - 'user-verified-co-or-fire-alarm'
    - 'burglar-accelerated-alarm'
  | - 'fire-accelerated-alarm'
- Support for Fire and Polic Panic Buttons
  - *** Should be Used with Caution *** -- Can trigger alarm events with response
  - Can also be used as a high level monitor for burglar or fire alarms (panic state will trigger based on alarm type)
- Support for Base Station
  - Info sensor for monitoring battery/ac status
  - Ability to set volume (requires use of master account as other accounts don't have permission)
- Support for Keypad
  - Info sensor for monitoring batter/ac status, charging state, etc.
  - Ability to set volume
- Basic support for 3rd party Z-wave contact and motion sensors
  - Assumes device is concact sensor unless device name contains the word "motion"
- Significantly enhanced Web UI for token generation (mostly for Home Assistant Addon)
- Improved debug output with more organized location/device discovery output
- Simplified and standardized location/device handling code (still more work to do but becoming far more maintainable)

##Changes for v3.3.0 and earlier were not tracked in this file<|MERGE_RESOLUTION|>--- conflicted
+++ resolved
@@ -1,17 +1,14 @@
-<<<<<<< HEAD
 ## v4.2.0
 - Add support for Zwave Range Extender info sensor data (thanks to @alexanv1)
 - Make volume control support configurable
 - Minor fix for running on 10.x Node versions
 - Monitor legacy hass/status stopic for Home Assistant restarts
-- Documentation cleanups
+- Documentation updates and cleanups
 
 ## v4.1.1
 - Fix enabling panic buttons for Docker
 - Fix branch feature when running Docker as unprivileged user
 
-=======
->>>>>>> 793f3dac
 ## v4.1.0
 - New Feature: Branches
   Simple testing of latest git repo versions from master or dev branch without updating addon.
