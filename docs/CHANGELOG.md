## v5.0.3
**!!!!! WARNING !!!!!**\
The 5.x releases are breaking releases when upgrading from 4.x versions, please be sure to read the [v5.0.0](#v500) release notes below for full details as manual steps may be required following an upgrade from 4.x versions.

**Fixed Bugs**
- Fix incorrect model name for First Alert CO alarms

<<<<<<< HEAD
**Dependency Updates***
- Bump ring-client-api to v11.0.5 as well as other module dependencies
- Upgrade to latest rtsp-simple-server version

## v5.0.2
**Dependency Updates***
=======
**Dependency Updates**
>>>>>>> 5489537a
- Bump ring-client-api to v11.0.4 (hopefully fixes some live stream connection issues)

**Other Changes**
- Suppress spurious error messages from push-receiver dependency during startup

## v5.0.1
**Fixed Bugs**
- Fixed a bug where some camera motion events were reported as dings
- Fixed an issue where camera events sometimes had timestamps from far in the past

## v5.0.0
**!!!!! WARNING !!!!!**\
This is a breaking release!  While efforts have been made to ensure the upgrade path is straightforward for most users, it was simply not possible to make the transition to new features and configuration methods without introducing breaking changes.  Users should carefully read [Upgrading to 5.x](https://github.com/tsightler/ring-mqtt/wiki/Upgrading-to-v5.x) on the project wiki page for more details prior to upgrading.

If you value stability over the absolute latest features, you may want to delay upgrades until v5.x has had some time to stabilize as the underlying number of changes is large and there will almost certainly be some bugs and regressions.  At a minimum **take a backup** prior to upgrading so that you can revert if things do not go to plan.

**New Features**
- Uses the newly released ring-client-api v11.x which brings the following features:
  - Push notifications vs polling for camera ding and motion events
    - Significantly faster notifications
    - Access to rich notifications which allows grabbing the same snapshot use for rich notifications in the Ring app (requires Ring Protect plan and rich notifications to be enabled)
  - Faster and more relaible snapshot updates
  - Live streaming via WebRTC protocol vs the legacy SIP based streaming from prior versions
    - Faster and more reliable streaming startup
    - Support for devices with Ring Edge enabled (ring-mqtt must have direct network connectivity to Ring Edge device)
- New URL based MQTT configuration method with full support for TLS encryted connects to MQTT broker
- Support for the following new devices:
  - Ring glassbreak sensors
  - Ring Floodlight Pro security cameras
- Support for additional device features:
  - Thermostat "auto" operating mode with low/high (dual setpoint) temperature range settings
  - Volume support for Ring Outdoor Siren (thanks to @roylofthouse for the PR)
- Per-device settings with persistence across restarts:
  - Arming bypass mode for sensors
  - On duration for smart lighting
- Per-camera snapshot settings

**Fixed Bugs**
- Use atomic writes for updating state/config file.  Hopefully this will fix the occassional report of corrupted state files.

**Breaking Changes**
- See [Upgrading to ring-mqtt v5.x](https://github.com/tsightler/ring-mqtt/wiki/Upgrading-to-v5.x) on the project wiki page for details

**Other Changes**
- Standardized discovery logic for multi-component devices

**Dependency Updates**
- Bump ring-client-api to 11.0.0 which adds support for new devices and uses updated APIs for snapshots and video streaming.
- Update rtsp-simple-server to 0.18.2
- Require NodeJS v16 (latest LTS version is recommended)

### Changes prior to v5.0.0 are tracked in the [historical changelog](https://github.com/tsightler/ring-mqtt/blob/main/docs/CHANGELOG-HIST.md)<|MERGE_RESOLUTION|>--- conflicted
+++ resolved
@@ -5,16 +5,12 @@
 **Fixed Bugs**
 - Fix incorrect model name for First Alert CO alarms
 
-<<<<<<< HEAD
 **Dependency Updates***
 - Bump ring-client-api to v11.0.5 as well as other module dependencies
 - Upgrade to latest rtsp-simple-server version
 
 ## v5.0.2
-**Dependency Updates***
-=======
 **Dependency Updates**
->>>>>>> 5489537a
 - Bump ring-client-api to v11.0.4 (hopefully fixes some live stream connection issues)
 
 **Other Changes**
