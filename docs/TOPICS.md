With this 4.x release topic levels have been refactored for consistency using the following general format
```
ring/<location_id>/<ring_category>/<device_id>/<device_type>/state
ring/<location_id>/<ring_category>/<device_id>/<device_type>/command
```

The <ring_category> is either "alarm", "smart_lighting", or "camera" based on the type of device.  Cameras are doorbells, stickup, spotlight or floodlight cams.  Alarm devices are any devices connected via the Alarm base station and smart_lighting is any device connected via the smart lighting bridge.

The script monitors cameras by polling health status every 60 seconds and monitors the websocket connections for alarm and smart lighting devices, automatically updating the online/offline state of the devices based on this connectivity information.  As this is device level connectivity is published to "status" at the device_id level:
```
ring/<location_id>/<product_category>/<device_id>/status
```

Each device also inlcudes an "info" sensor where the state topic includes various supplemental data for the device in JSON format.  This information varies by devies and includes data such as battery level, tamper status, communicaton state, volume, wifi signal strength, and other device specific data.

For the individual device capabilities the state and command topics are simple text strings (not JSON), which use the default values for the equivalent Home Assistant device integration.  Some sensors may have multiple attribues, such as a multi-level-switch as both on/off and brightness, so they will have a standard state/command topic and an additional topic in the format of <attribute>_state and <attribute>_topic.  Below is a listing of all currently supported devices and topics.

Alarm Control Panel (virtual device):
```
ring/<location_id>/alarm/<device_id>/alarm/state     <-- Alarm arming state (pending = entry delay)
                                                         disarmed/armed_home/armed_away/pending/triggered
ring/<location_id>/alarm/<device_id>/alarm/state     <-- Set alarm mode: disarm/arm_home/arm_away
ring/<location_id>/alarm/<device_id>/siren/state     <-- Get ON/OFF Siren State
ring/<location_id>/alarm/<device_id>/siren/command   <-- Set ON/OFF Siren State
ring/<location_id>/alarm/<device_id>/police/state    <-- Get ON/OFF Police Panic State
ring/<location_id>/alarm/<device_id>/police/command  <-- Set ON/OFF Police Panic State
ring/<location_id>/alarm/<device_id>/fire/state      <-- Get ON/OFF Fire Panic State
ring/<location_id>/alarm/<device_id>/fire/command    <-- Set ON/OFF Fire Panic State
ring/<location_id>/alarm/<device_id>/info/state      <-- Device info sensor
```

Alarm Base Station:
```
ring/<location_id>/alarm/<device_id>/info/state      <-- Device info sensor
ring/<location_id>/alarm/<device_id>/volume/state    <-- Get Volume State (0-100)
ring/<location_id>/alarm/<device_id>/volume/command  <-- Set Volume State (0-100)
                                                         (Requires master account, shared 
                                                         account does not have permission
                                                         to control base station volume)
```

Ring Keypad:
```
ring/<location_id>/alarm/<device_id>/info/state      <-- Device info sensor
ring/<location_id>/alarm/<device_id>/volume/state    <-- Get Volume State (0-100)
ring/<location_id>/alarm/<device_id>/volume/command  <-- Set Volume State (0-100)
```

CO detector:
```
ring/<location_id>/alarm/<device_id>/co/state        <-- ON = CO Detected
ring/<location_id>/alarm/<device_id>/info/state      <-- Device info sensor
```

Contact Sensor:
```
ring/<location_id>/alarm/<device_id>/cotact/state    <-- ON = Contact Open
ring/<location_id>/alarm/<device_id>/info/state      <-- Device info sensor
```

Ring Retrofit Sensor:
```
ring/<location_id>/alarm/<device_id>/zone/state      <-- ON = Zone Tripped
ring/<location_id>/alarm/<device_id>/zone/state      <-- Device info sensor
```

Fan switch:
```
ring/<location_id>/alarm/<device_id>/fan/state          <-- Get ON/OFF state
ring/<location_id>/alarm/<device_id>/fan/command        <-- Set ON/OF state
ring/<location_id>/alarm/<device_id>/fan/speed_state    <-- Get brightness state (0-100)
ring/<location_id>/alarm/<device_id>/fan/speed_command  <-- Set brightness state (0-100)
ring/<location_id>/alarm/<device_id>/info/state         <-- Device info sensor
```

Ring Flood/Freeze Sensor:
```
ring/<location_id>/alarm/<device_id>/flood/state     <-- ON = Flood Detected
ring/<location_id>/alarm/<device_id>/freeze/state    <-- ON = Freeze Detected
ring/<location_id>/alarm/<device_id>/info/state      <-- Device info sensor
```

Locks:
```
ring/<location_id>/alarm/<device_id>/lock/state      <-- Get LOCKED/UNLOCKED state
ring/<location_id>/alarm/<device_id>/lock/command    <-- Set LOCK/UNLOCK state
ring/<location_id>/alarm/<device_id>/info/state      <-- Device info sensor
```

Modes Control Panel (virtual alarm control panel for setting Ring location modes for
locations with Ring cameras but not Ring alarm):
```
ring/<location_id>/alarm/<device_id>/mode/state      <-- Location mode state
                                                        disarmed/armed_home/armed_away
ring/<location_id>/alarm/<device_id>/mode/state      <-- Set location mode: disarm/arm_home/arm_away
```

Motion Sensor:
```
ring/<location_id>/alarm/<device_id>/motion/state     <-- ON = Motion Detected
ring/<location_id>/alarm/<device_id>/info/state       <-- Device info sensor
```

Dimmer switch:
```
ring/<location_id>/alarm/<device_id>/light/state               <-- Get ON/OFF state
ring/<location_id>/alarm/<device_id>/light/command             <-- Set ON/OF state
ring/<location_id>/alarm/<device_id>/light/brightness_state    <-- Get brightness state (0-100)
ring/<location_id>/alarm/<device_id>/light/brightness_command  <-- Set brightness state (0-100)
```

Smoke Detector:
```
ring/<location_id>/alarm/<device_id>/smoke/state     <-- ON = Smoke Detected
ring/<location_id>/alarm/<device_id>/info/state      <-- Device info sensor
```

Ring Smoke/CO listener :
```
ring/<location_id>/alarm/<device_id>/smoke/state     <-- ON = Smoke Detected
ring/<location_id>/alarm/<device_id>/co/state        <-- ON = CO Detected
ring/<location_id>/alarm/<device_id>/info/state      <-- Device info sensor
```

Switch:
```
ring/<location_id>/alarm/<device_id>/switch/state    <-- Get ON/OFF state
ring/<location_id>/alarm/<device_id>/switch/command  <-- Set ON/OF state
ring/<location_id>/alarm/<device_id>/info/state      <-- Device info sensor
```

Cameras (available topics vary based by device capabilities):
```
<<<<<<< HEAD
ring/<location_id>/camera/<device_id>/ding/state     <-- ON = Doorbell Ding Detected
ring/<location_id>/camera/<device_id>/motion/state   <-- ON = Motion Detected
ring/<location_id>/camera/<device_id>/light/state    <-- Get ON/OFF Light State
ring/<location_id>/camera/<device_id>/light/command  <-- Set ON/OFF Light State
ring/<location_id>/camera/<device_id>/siren/state    <-- Get ON/OFF Siren State
ring/<location_id>/camera/<device_id>/siren/command  <-- Set ON/OFF Siren State
ring/<location_id>/camera/<device_id>/info/state     <-- Device info sensor
ring/<location_id>/camera/<device_id>/snapshot       <-- Binary snapshot images on motion events
=======
ring/<location_id>/camera/<device_id>/ding/state          <-- ON = Doorbell Ding Detected
ring/<location_id>/camera/<device_id>/motion/state        <-- ON = Motion Detected
ring/<location_id>/camera/<device_id>/light/state         <-- Get ON/OFF Light State
ring/<location_id>/camera/<device_id>/light/command       <-- Set ON/OFF Light State
ring/<location_id>/camera/<device_id>/siren/state         <-- Get ON/OFF Siren State
ring/<location_id>/camera/<device_id>/siren/command       <-- Set ON/OFF Siren State
ring/<location_id>/camera/<device_id>/info/state          <-- Device info sensor
ring/<location_id>/camera/<device_id>/snapshot/image      <-- Binary snapshot images on motion events
ring/<location_id>/camera/<device_id>/snapshot/attributes <-- JSON attributes for image (timestamp)
ring/<location_id>/camera/<device_id>/snapshot/interval   <-- Command topic to override default refresh interval
>>>>>>> 4e533465
```

Ring Smart Lighting (available topics vary by device capabilities)
```
ring/<location_id>/lighting/<device_id>/motion/state              <-- ON = Motion Detected
ring/<location_id>/lighting/<device_id>/light/state               <-- Get ON/OFF state
ring/<location_id>/lighting/<device_id>/light/command             <-- Set ON/OF state
ring/<location_id>/lighting/<device_id>/light/brightness_state    <-- Get brightness state (0-100)
ring/<location_id>/lighting/<device_id>/light/brightness_command  <-- Set brightness state (0-100)
ring/<location_id>/lighting/<device_id>/info/state                <-- Device info sensor
```<|MERGE_RESOLUTION|>--- conflicted
+++ resolved
@@ -131,16 +131,6 @@
 
 Cameras (available topics vary based by device capabilities):
 ```
-<<<<<<< HEAD
-ring/<location_id>/camera/<device_id>/ding/state     <-- ON = Doorbell Ding Detected
-ring/<location_id>/camera/<device_id>/motion/state   <-- ON = Motion Detected
-ring/<location_id>/camera/<device_id>/light/state    <-- Get ON/OFF Light State
-ring/<location_id>/camera/<device_id>/light/command  <-- Set ON/OFF Light State
-ring/<location_id>/camera/<device_id>/siren/state    <-- Get ON/OFF Siren State
-ring/<location_id>/camera/<device_id>/siren/command  <-- Set ON/OFF Siren State
-ring/<location_id>/camera/<device_id>/info/state     <-- Device info sensor
-ring/<location_id>/camera/<device_id>/snapshot       <-- Binary snapshot images on motion events
-=======
 ring/<location_id>/camera/<device_id>/ding/state          <-- ON = Doorbell Ding Detected
 ring/<location_id>/camera/<device_id>/motion/state        <-- ON = Motion Detected
 ring/<location_id>/camera/<device_id>/light/state         <-- Get ON/OFF Light State
@@ -151,7 +141,6 @@
 ring/<location_id>/camera/<device_id>/snapshot/image      <-- Binary snapshot images on motion events
 ring/<location_id>/camera/<device_id>/snapshot/attributes <-- JSON attributes for image (timestamp)
 ring/<location_id>/camera/<device_id>/snapshot/interval   <-- Command topic to override default refresh interval
->>>>>>> 4e533465
 ```
 
 Ring Smart Lighting (available topics vary by device capabilities)
