# ring-mqtt
This script leverages the excellent [ring-client-api](https://github.com/dgreif/ring) to provide a bridge between MQTT and suppoted Ring devices such as alarm control panel, lights and cameras ([full list of supported devices and features](#current-features)).  It also provides support for Home Assistant style MQTT auto-discovery which allows for easy Home Assistant integration with minimal configuration (requires Home Assistant MQTT integration to be enabled).  This also includes an optional [Home Assistant Addon](https://github.com/tsightler/ring-mqtt-ha-addon) for users of HassOS/Home Assistant Installer.  It can also be used with any other tool capable of working with MQTT as it provides consistent topic naming based on location/device ID.

## !!! Important notices -- Please Read !!!
If you are upgrading from ring-mqtt prior to version 4.0.0, or from Home Assistant versions < 0.113, please read the approciate section in [docs/NOTICES.md](docs/NOTICES.md)
 
## Installation
Starting with the 4.0.0 release of ring-mqtt, Docker is now the recommended installation method, however, standard, non-Docker installation is still fully supported.  Please skip to the [Standard Installtion](#standard-installation) section for details on this install method.

### Docker
For Docker installtion details, please read this section entirely.  While it is possible to build the image locally from the included Dockerfile, it is recommended to install and update by pulling the official image directly from Docker Hub.  You can pull the image with the following command:
```
docker pull tsightler/ring-mqtt
```

Alternatively, you can issue "docker run" and Docker will automatically pull the image if it doesn't already exist locally (the command below is just an example, please see the [Environment Variables](#environment-variables) section for all available options):
```
docker run --rm -e "MQTTHOST=<host_name>" -e "MQTTPORT=<host_port>" -e "MQTTRINGTOPIC=<ring_topic>" -e "MQTTHASSTOPIC=<hass_topic>" -e "MQTTUSER=<mqtt_user>" -e "MQTTPASSWORD=<mqtt_pw>" -e "RINGTOKEN=<ring_refreshToken>" -e "ENABLECAMERAS=<true-or-false>" -e "RINGLOCATIONIDS=<comma-separated location IDs>" tsightler/ring-mqtt
```

#### Storing Updated Refresh Tokens
The Docker container supports the use of a bind mount to provide persistent storage.  While the Docker container will run without this storage, using the bind mount is highly recommended as, otherwise, it will likely be required to generate a new token each time the container starts since there is nowhere for the script to save renewed tokens which are typically generated every hour. For more details on acquiring an initial refresh token please see ([Authentication](#authentication)).

You can use any directory on the host for this persistent store, but it must be mounted to /data in the container.  The following is an example docker run command using a bind mount to mount the host directory /etc/ring-mqtt to the container path /data:
```
docker run --rm --mount type=bind,source=/etc/ring-mqtt,target=/data -e "MQTTHOST=<host_name>" -e "MQTTUSER=<mqtt_user>" -e "MQTTPASSWORD=<mqtt_pw>" -e "RINGTOKEN=<ring_refreshToken>" tsightler/ring-mqtt
```

#### Environment Variables
Note that the only absolutely required parameter for initial start is **RINGTOKEN** but, in practice, at least **MQTTHOST** will likely be required as well, and **MQTTUSER/MQTTPASSWORD** will be required if the MQTT broker does not accept anonymous connections.  Default values for the environment values if they are not defined are as follows:

| Environment Variable Name | Description | Default |
| --- | --- | --- |
| RINGTOKEN | The refresh token received after authenticating with 2FA - See Authentication section | blank - must be set for first run |
| MQTTHOST | Hostname for MQTT broker | localhost |
| MQTTPORT | Port number for MQTT broker | 1883 |
| MQTTUSER | Username for MQTT broker | blank - Use anonymous connection |
| MQTTPASSWORD | Password for MQTT broker | blank - Use anonymous connection |
| ENABLECAMERAS | Enable camera support, otherwise only alarm devices will be discovered | false |
| ENABLEMODES | Enable support for Location Modes for sites without a Ring Alarm Panel | false |
| ENABLEPANIC | Enable panic buttons on Alarm Control Panel device | false |
<<<<<<< HEAD
| ENABLEVOLUME | Enable volume control on Keypad and Base Station. Please read [Volume Control](#volume-control) for important information about this feature | false |
=======
| ENABLEVOLUME | Enable volume control for Keypad/Base Station (account must have access, please read [Volume Control](#volume-control)) before enabling | false |
>>>>>>> af95f3e4
| RINGLOCATIONIDS | Array of location Ids in format: ["loc-id", "loc-id2"] | blank |
| BRANCH | During startup pull latest master/dev branch from Github instead of running local copy, see [Branch Feature](#branch-feature) for details | blank |

<<<<<<< HEAD
#### Starting the Docker container automatically during boot
To start the ring-mqtt docker container automatically during boot you can simply use the standard Docker methods, for example, adding ```--restart unless-stopped``` to the ```docker run``` command will cause Docker to automatically restart the container unless it has been explicitly stopped.

#### Branch Feature
=======
When submitting any issue with the Docker build, please be sure to add '-e "DEBUG=ring-mqtt"' to the Docker run command before submitting.

### Volume Control
Volume Control for Ring Keypads and Base Stations is available using this script, however, starting with version 4.1.2 and later, volume control must be explicitely enabled using config/environment variables.  Shared users do not have access to controlling the Base Station volume (this is true even in the Ring App) so, if you want to use this function for the base station you must use the primary Ring account.

** Important Note ** Due to the limitaitons of availabe MQTT integration components with Home Assistant, volume controls will appears as a "light" with brightness function.  The brighntess control is used to set the volume level while the turning the switch off immediate sets the volume to zero and turning the switch on sets the volume to 65%, although you can also turn the volume back on by setting the slider volume to any level other than zero.  Overall this works well, you can override icons to make it look reasonable in Lovelace and automations can be used to set volumes base on time-of-day, etc, but this approach can have some unexpected side effects.  For example, if you have an automation that "turns of all lights" it will also silence volumes on the keypad/base station.  Just be aware of these possible behaviors before enabling the volume control feature.

### Branch Feature
>>>>>>> af95f3e4
The Docker image includes a feature that allows for easy, temporary testing of the latest code from the master or dev branch of ring-mqtt from Github, without requiring the installation of a new image.  This feature was designed to simplify testing of newer code for users of the addon, but Docker users can leverage it as well.  When running the Docker image normally the local image copy of ring-mqtt is used, however, sometimes the latest code in the Github repo master branch may be a few versions ahead, while waiting on the code to stabilize, or a user may need to test code in the dev branch to see if it corrects a reported issue.  This feature allows this to be done very easily without having to push or build a new Docker image.  To use this feature simple add the **BRANCH** environment variable as follows:
**BRANCH="latest"**
When this option is set, upon starting the Docker container the startup script will use git to fetch the lastest code from the master branch before running
**BRANCH="dev"**
When this option is set, upon starting the Docker container the startup script will use git to fetch the lastest code from the dev branch before running

To revert to the code in the Docker image simply run the container without the BRANCH setting.

### Standard Installation
Stanard installation is fully supported, please make sure Node.js is installed (tested with 12.18.x but should work on 10.x and higher) on your system and then clone this repo:

`git clone https://github.com/tsightler/ring-mqtt.git`

Change to the ring-mqtt directory and run:

```
chmod +x ring-mqtt.js
npm install
```

This will install all required dependencies.  Edit config.js to configure your Ring refresh token and MQTT broker connection information and any other settings (see [Config Options](#config-options).  Note that the user the script runs as will need permission to write the config.json as, for the standalone version of the script, updated refresh tokens are written directly to the config.json file.

#### Config Options
| Config Option | Description | Default |
| --- | --- | --- |
| ring_token | The refresh token received after authenticating with 2FA - See Authentication section | blank
| host | Hostname for MQTT broker | localhost |
| port | Port number for MQTT broker | 1883 |
| mqtt_user | Username for MQTT broker | blank |
| mqtt_pass | Password for MQTT broker | blank |
| enable_cameras | Enable camera support, otherwise only alarm devices will be discovered | false |
| enable_modes | Enable support for Location Modes for sites without a Ring Alarm Panel | false |
| enable_panic | Enable panic buttons on Alarm Control Panel device | false |
| enable_volume | Enable volume control on Keypad and Base Station. Please see [Volume Control](#volume-control) for important information about this feature | false |
| location_ids | Array of location Ids in format: ["loc-id", "loc-id2"] | blank |

#### Starting ring-mqtt during boot
For standalone installs the repo includes a sample unit file which can be used to automaticlly start the script during system boot as long as your system uses systemd (most modern Linux distros).  The unit file assumes that the script is installed in /opt/ring-mqtt and it runs the script as the root user (to make sure it has permissions to write config.json), but you can easily modify this to any path and user you'd like.  Just edit the file as required and drop it in /lib/systemd/system then run the following:

```
systemctl daemon-reload
systemctl enable ring-mqtt
systemctl start ring-mqtt
```

## Configuration Details
### Authentication
Ring has made two factor authentication (2FA) mandatory thus the script now only supports this authentication method.  Using 2FA requires manually acquiring a refresh token for your Ring account and seting the ring_token parameter in the config file (standard/Hass.io installs) or passing the token with the RINGTOKEN environment variable (Docker installs).

There are two primary ways to acquire this token:

**Docker Installs**
For Docker it is possible to use the CLI to acquire a token for initial startup by executing the following:
```
docker run -it --rm --entrypoint /app/ring-mqtt/node_modules/ring-client-api/ring-auth-cli.js tsightler/ring-mqtt
```

**Standard Installs** For standard installs the script as an emedded web interface to make acquiring a token as simple as possible or you can manually acquire a token via the command line.

**Web Interface**
If the script is started and the ring_token parameter is empty it will start a small web service at http://<ip_of_server>:55123.  Simply go to this URL with your browser, enter your username/password and then 2FA code, and it will display the Ring refresh token that you can just copy/paste into the config file.

**CLI Option** Use ring-auth-cli from the command line.  This command can be run from any system with NodeJS installed.  If you are using the standard Linux installation method after running the "npm install" step you can execute the following from the ring-mqtt directory: 
```
npx -p ring-client-api ring-auth-cli
```

For more details please check the [Refresh Tokens](https://github.com/dgreif/ring/wiki/Refresh-Tokens) documentation from the ring client API Wiki.

**!!! Important Note regarding the security of your refresh token !!!**
Using 2FA authentication opens up the possibility that, if the environment runinng ring-mqtt is comporomised, an attacker can acquire the refresh token and use this to authenticate to your Ring account without knowing your username/password and completely bypassing any 2FA protections.  Please secure your environment carefully.

<<<<<<< HEAD
Because of this added risk, it's a good idea to create a second account dedicated to use with ring-mqtt.  This allows actions performed by this script to be easily audited since they will show up in activity logs with their own name instead of that of the primary account.  Also, you can control what devices the script has access to and easily disable access if nafarious activity is detected.
=======
Because of this added risk, it's a good idea to create a second account dedicated to this script.  This allows actions performed by this script to be easily audited since they will show up in activity logs with their own name instead of that of the primary account.  Also, you can control what devices the script has access to and easily disable access if nafarious activity is detected.

## Config Options
| Config Option | Description | Default |
| --- | --- | --- |
| ring_token | The refresh token received after authenticating with 2FA - See Authentication section | blank
| host | Hostname for MQTT broker | localhost |
| port | Port number for MQTT broker | 1883 |
| mqtt_user | Username for MQTT broker | blank |
| mqtt_pass | Password for MQTT broker | blank |
| enable_cameras | Enable camera support, otherwise only alarm devices will be discovered | false |
| enable_modes | Enable support for Location Modes for sites without a Ring Alarm Panel | false |
| enable_panic | Enable panic buttons on Alarm Control Panel device | false |
| enable_volume | Enable volume control for Keypad/Base Station (account must have access, please read [Volume Control](#volume-control)) before enabling | false |
| location_ids | Array of location Ids in format: ["loc-id", "loc-id2"] | blank |
>>>>>>> af95f3e4

### Limiting Locations
By default, this script will discover and monitor enabled devices across all locations, even shared locations for which you have permissions.  To limit locations you can create a separate account and assign only the desired resources to it, or you can pass location_ids using the appropriate config option.  To get the location id from the ring website simply login to [Ring.com](https://ring.com/users/sign_in) and look at the address bar in the browser. It will look similar to ```https://app.ring.com/location/{location_id}``` with the last path element being the location id.

### Volume Control
Volume Control for Ring Keypads and Base Stations is available using this script, however, starting with version 4.1.2 and later, volume control must be explicitely enabled using config/environment variables.  Shared users do not have access to controlling the Base Station volume (this is true even in the Ring App) so, if you want to use this function for the base station you must use the primary Ring account.

** Important Note ** Due to the limitaitons of availabe MQTT integration components with Home Assistant, volume controls will appears as a "light" with brightness function.  The brighntess control is used to set the volume level while the turning the switch off immediate sets the volume to zero and turning the switch on sets the volume to 65%, although you can also turn the volume back on by setting the slider volume to any level other than zero.  Overall this works well, you can override icons to make it look reasonable in the Lovelace UI and automations can be used to set device volume based on time-of-day, alarm mode, etc, but this approach can have some unexpected side effects.  For example, if you have an automation that turns off all lights when you leave, this automation will likely also silence the volume on the keypad/base station because Home Assistant thinks it is a "light".  Be aware of these possible behaviors before enabling the volume control feature.

## Using with MQTT tools other than Home Assistant (ex: Node Red)
MQTT topics are built consistently during each startup.  The easiest way to determine the device topics is to run the script with debug output.  More details about the topic format for all devices is available in [docs/TOPICS.md](docs/TOPICS.md).

## Features and Plans
### Current features
- Full support for 2FA including embedded web service to simplfiy generation of refresh token
- Supports the following devices and features:
  - Alarm Devices
    - Alarm Control Panel
      - Arm/Disarm actions
      - Alarm states: 
        - Pending (entry delay)
        - Triggered
    - Base Station
      - Panic Buttons
      - Siren
      - Volume Control (if account has access to change volume and enabled)
    - Keypad
      - Volume Control (if enabled)
      - Battery level
      - AC/Charging state
    - Ring Contact and Motion Sensors
    - Ring Flood/Freeze Sensor
    - Ring Smoke/CO Listener
    - First Alert Z-Wave Smoke/CO Detector
    - Ring Retro Kit Zones
    - Ring integrated door locks (status and lock control)
    - Ring Range Extender
    - 3rd party Z-Wave switches, dimmers, and fans
    - 3rd party motion/contact sensors (basic support)
    - Device info sensor with detailed state information such as (exact info varies by device):
      - Battery level
      - Tamper state
      - Communication status
      - Z-wave Link Quality
      - Serial Number
      - Firmware status
      - Device volume
  - Camera Devices
    - Motion Events
    - Doorbell (Ding) Events
    - Lights (for devices with lights)
    - Siren (for devices with siren support)
    - Device info sensor with detailed state information such as (exact info varies by device):
      - Wireless Signal/Info
      - Wired network status
      - Firmware Info
      - Latest communications status
  - Smart Lighting
    - Lighting and motion sensor devices
    - Light groups
    - Device info sensor with detailed state information (exact info varies by device)
  - Location Modes
    - For locations without a Ring Alarm, can add a panel for controlling camera settings via Ring Location Modes
    - Displays as an Alarm Panel in Home Assistant for setting modes and displaying mode state
    - Must be explicitly enabled using "enabled_modes" config or ENABLEMODES envrionment variable
- Full Home Assistant MQTT Discovery - devices appear automatically
- Full Home Assistant Device registry support - entities appear with parent device
- Consistent topic creation based on location/device ID - easy to use with MQTT tools like Node-RED
- Arm/Disarm commands are monitored for success and retried automatically
- Support for mulitple locations
- Monitors websocket connection to each alarm and sets reachability status if socket is unavailable (Home Assistant UI reports "unknown" status for unreachable devices), automatically resends device state when connection is established
- Monitors MQTT connection and Home Assistant MQTT birth messages to trigger automatic resend of configuration and state data after restart/disconnect
- Does not require MQTT retain and can work well with brokers that provide no persistent storage

### Possible future features
- Arm/Disarm with code
- Arm/Disarm with sensor bypass
- Dynamic add/remove of alarms/devices (i.e. no service restart required)

## Debugging
By default the script should produce no console output, however, the debug output is available by leveraging the terriffic [debug](https://www.npmjs.com/package/debug) package.  To get debug output simply set the DEBUG environment variable as appropriate on the run command.

**Debug messages from ring-mqtt only**
```DEBUG=ring-mqtt```
This option is also useful when using the script with external MQTT tools as it dumps all discovered sensors and their topics.  Also allows you to monitor sensor states in real-time on the console.

**Debug messages from all modules** (Warning, this very verbose!)
```DEBUG=*```

**Example for Docker**
```docker run -it --rm --mount type=bind,source=/etc/ring-mqtt,target=/data -e "MQTTHOST=<host_name>" -e "MQTTUSER=<mqtt_user>" -e "MQTTPASSWORD=<mqtt_pw>" -e "RINGTOKEN=<ring_refreshToken>" -e "DEBUG=ring-mqtt" tsightler/ring-mqtt```

**Example for Standard Install**
```DEBUG=ring-mqtt ./ring-mqtt```

## Thanks
Many thanks to @dgrief and his excellent [ring-client-api API](https://github.com/dgreif/ring/) as well as his homebridge plugin, from which I've learned a lot.  Without his work it would have taken far more effort and time, probably more time than I had, to get this working.

Also thanks to [acolytec3](https://community.home-assistant.io/u/acolytec3) on the Home Assistant community forums for his original Ring Alarm MQTT script.  Having an already functioning script with support for MQTT discovery saved me quite a bit of time in developing this script.<|MERGE_RESOLUTION|>--- conflicted
+++ resolved
@@ -39,29 +39,14 @@
 | ENABLECAMERAS | Enable camera support, otherwise only alarm devices will be discovered | false |
 | ENABLEMODES | Enable support for Location Modes for sites without a Ring Alarm Panel | false |
 | ENABLEPANIC | Enable panic buttons on Alarm Control Panel device | false |
-<<<<<<< HEAD
-| ENABLEVOLUME | Enable volume control on Keypad and Base Station. Please read [Volume Control](#volume-control) for important information about this feature | false |
-=======
-| ENABLEVOLUME | Enable volume control for Keypad/Base Station (account must have access, please read [Volume Control](#volume-control)) before enabling | false |
->>>>>>> af95f3e4
+| ENABLEVOLUME | Enable volume control on Keypads and Base Station. Please read [Volume Control](#volume-control) for important information about this feature | false |
 | RINGLOCATIONIDS | Array of location Ids in format: ["loc-id", "loc-id2"] | blank |
 | BRANCH | During startup pull latest master/dev branch from Github instead of running local copy, see [Branch Feature](#branch-feature) for details | blank |
 
-<<<<<<< HEAD
 #### Starting the Docker container automatically during boot
 To start the ring-mqtt docker container automatically during boot you can simply use the standard Docker methods, for example, adding ```--restart unless-stopped``` to the ```docker run``` command will cause Docker to automatically restart the container unless it has been explicitly stopped.
 
 #### Branch Feature
-=======
-When submitting any issue with the Docker build, please be sure to add '-e "DEBUG=ring-mqtt"' to the Docker run command before submitting.
-
-### Volume Control
-Volume Control for Ring Keypads and Base Stations is available using this script, however, starting with version 4.1.2 and later, volume control must be explicitely enabled using config/environment variables.  Shared users do not have access to controlling the Base Station volume (this is true even in the Ring App) so, if you want to use this function for the base station you must use the primary Ring account.
-
-** Important Note ** Due to the limitaitons of availabe MQTT integration components with Home Assistant, volume controls will appears as a "light" with brightness function.  The brighntess control is used to set the volume level while the turning the switch off immediate sets the volume to zero and turning the switch on sets the volume to 65%, although you can also turn the volume back on by setting the slider volume to any level other than zero.  Overall this works well, you can override icons to make it look reasonable in Lovelace and automations can be used to set volumes base on time-of-day, etc, but this approach can have some unexpected side effects.  For example, if you have an automation that "turns of all lights" it will also silence volumes on the keypad/base station.  Just be aware of these possible behaviors before enabling the volume control feature.
-
-### Branch Feature
->>>>>>> af95f3e4
 The Docker image includes a feature that allows for easy, temporary testing of the latest code from the master or dev branch of ring-mqtt from Github, without requiring the installation of a new image.  This feature was designed to simplify testing of newer code for users of the addon, but Docker users can leverage it as well.  When running the Docker image normally the local image copy of ring-mqtt is used, however, sometimes the latest code in the Github repo master branch may be a few versions ahead, while waiting on the code to stabilize, or a user may need to test code in the dev branch to see if it corrects a reported issue.  This feature allows this to be done very easily without having to push or build a new Docker image.  To use this feature simple add the **BRANCH** environment variable as follows:
 **BRANCH="latest"**
 When this option is set, upon starting the Docker container the startup script will use git to fetch the lastest code from the master branch before running
@@ -134,25 +119,7 @@
 **!!! Important Note regarding the security of your refresh token !!!**
 Using 2FA authentication opens up the possibility that, if the environment runinng ring-mqtt is comporomised, an attacker can acquire the refresh token and use this to authenticate to your Ring account without knowing your username/password and completely bypassing any 2FA protections.  Please secure your environment carefully.
 
-<<<<<<< HEAD
 Because of this added risk, it's a good idea to create a second account dedicated to use with ring-mqtt.  This allows actions performed by this script to be easily audited since they will show up in activity logs with their own name instead of that of the primary account.  Also, you can control what devices the script has access to and easily disable access if nafarious activity is detected.
-=======
-Because of this added risk, it's a good idea to create a second account dedicated to this script.  This allows actions performed by this script to be easily audited since they will show up in activity logs with their own name instead of that of the primary account.  Also, you can control what devices the script has access to and easily disable access if nafarious activity is detected.
-
-## Config Options
-| Config Option | Description | Default |
-| --- | --- | --- |
-| ring_token | The refresh token received after authenticating with 2FA - See Authentication section | blank
-| host | Hostname for MQTT broker | localhost |
-| port | Port number for MQTT broker | 1883 |
-| mqtt_user | Username for MQTT broker | blank |
-| mqtt_pass | Password for MQTT broker | blank |
-| enable_cameras | Enable camera support, otherwise only alarm devices will be discovered | false |
-| enable_modes | Enable support for Location Modes for sites without a Ring Alarm Panel | false |
-| enable_panic | Enable panic buttons on Alarm Control Panel device | false |
-| enable_volume | Enable volume control for Keypad/Base Station (account must have access, please read [Volume Control](#volume-control)) before enabling | false |
-| location_ids | Array of location Ids in format: ["loc-id", "loc-id2"] | blank |
->>>>>>> af95f3e4
 
 ### Limiting Locations
 By default, this script will discover and monitor enabled devices across all locations, even shared locations for which you have permissions.  To limit locations you can create a separate account and assign only the desired resources to it, or you can pass location_ids using the appropriate config option.  To get the location id from the ring website simply login to [Ring.com](https://ring.com/users/sign_in) and look at the address bar in the browser. It will look similar to ```https://app.ring.com/location/{location_id}``` with the last path element being the location id.
