{
    "host": "localhost",
    "port": 1883,
    "ring_topic": "ring",
    "hass_topic": "homeassistant/status",
    "mqtt_user": "",
    "mqtt_pass": "",
    "ring_token": "",
    "enable_cameras": false,
<<<<<<< HEAD
    "enable_snapshots": false,
    "enable_modes" : false,
    "enable_panic" : false,
    "enable_volume" : false,
    "location_ids": [""]
=======
    "enable_snapshots": "none",
    "enable_modes": false,
    "enable_panic": false,
    "enable_volume": false,
    "location_ids": [
        ""
    ]
>>>>>>> 4e533465
}<|MERGE_RESOLUTION|>--- conflicted
+++ resolved
@@ -7,13 +7,6 @@
     "mqtt_pass": "",
     "ring_token": "",
     "enable_cameras": false,
-<<<<<<< HEAD
-    "enable_snapshots": false,
-    "enable_modes" : false,
-    "enable_panic" : false,
-    "enable_volume" : false,
-    "location_ids": [""]
-=======
     "enable_snapshots": "none",
     "enable_modes": false,
     "enable_panic": false,
@@ -21,5 +14,4 @@
     "location_ids": [
         ""
     ]
->>>>>>> 4e533465
 }